import fse from 'fs-extra';
import { Avalanche } from '../../chains/avalanche/avalanche';
<<<<<<< HEAD
import { BinanceSmartChain } from '../../chains/binance-smart-chain/binance-smart-chain';
=======
import { Cronos } from '../../chains/cronos/cronos';
>>>>>>> 785f7059
import { Ethereum } from '../../chains/ethereum/ethereum';
import { Polygon } from '../../chains/polygon/polygon';
import { Solana } from '../../chains/solana/solana';
import { Harmony } from '../../chains/harmony/harmony';

import {
  AddWalletRequest,
  AddWalletResponse,
  RemoveWalletRequest,
  GetWalletResponse,
} from './wallet.requests';

import { ConfigManagerCertPassphrase } from '../config-manager-cert-passphrase';

import {
  ERROR_RETRIEVING_WALLET_ADDRESS_ERROR_CODE,
  ERROR_RETRIEVING_WALLET_ADDRESS_ERROR_MESSAGE,
<<<<<<< HEAD
=======
  ACCOUNT_NOT_SPECIFIED_CODE,
  ACCOUNT_NOT_SPECIFIED_ERROR_MESSAGE,
>>>>>>> 785f7059
  HttpException,
  UNKNOWN_CHAIN_ERROR_CODE,
  UNKNOWN_KNOWN_CHAIN_ERROR_MESSAGE,
} from '../error-handler';
import { EthereumBase } from '../ethereum-base';
<<<<<<< HEAD
=======
import { Near } from '../../chains/near/near';
>>>>>>> 785f7059

const walletPath = './conf/wallets';
export async function mkdirIfDoesNotExist(path: string): Promise<void> {
  const exists = await fse.pathExists(path);
  if (!exists) {
    await fse.mkdir(path, { recursive: true });
  }
}

export async function addWallet(
  req: AddWalletRequest
): Promise<AddWalletResponse> {
  const passphrase = ConfigManagerCertPassphrase.readPassphrase();
  if (!passphrase) {
    throw new Error('There is no passphrase');
  }
<<<<<<< HEAD
  let connection: EthereumBase | Solana;
=======
  let connection: EthereumBase | Solana | Near;
>>>>>>> 785f7059
  let address: string | undefined;
  let encryptedPrivateKey: string | undefined;

  if (req.chain === 'ethereum') {
    connection = Ethereum.getInstance(req.network);
  } else if (req.chain === 'avalanche') {
    connection = Avalanche.getInstance(req.network);
<<<<<<< HEAD
  } else if (req.chain === 'polygon') {
    connection = Polygon.getInstance(req.network);
  } else if (req.chain === 'solana') {
    connection = await Solana.getInstance(req.network);
  } else if (req.chain === 'harmony') {
    connection = Harmony.getInstance(req.network);
  } else if (req.chain === 'binance-smart-chain') {
    connection = BinanceSmartChain.getInstance(req.network);
=======
  } else if (req.chain === 'harmony') {
    connection = Harmony.getInstance(req.network);
  } else if (req.chain === 'cronos') {
    connection = Cronos.getInstance(req.network);
  } else if (req.chain === 'solana') {
    connection = Solana.getInstance(req.network);
  } else if (req.chain === 'polygon') {
    connection = Polygon.getInstance(req.network);
  } else if (req.chain === 'near') {
    if (!('address' in req))
      throw new HttpException(
        500,
        ACCOUNT_NOT_SPECIFIED_ERROR_MESSAGE(),
        ACCOUNT_NOT_SPECIFIED_CODE
      );
    connection = Near.getInstance(req.network);
>>>>>>> 785f7059
  } else {
    throw new HttpException(
      500,
      UNKNOWN_KNOWN_CHAIN_ERROR_MESSAGE(req.chain),
      UNKNOWN_CHAIN_ERROR_CODE
    );
  }

  if (!connection.ready()) {
    await connection.init();
  }

  try {
    if (connection instanceof Solana) {
      address = connection
        .getKeypairFromPrivateKey(req.privateKey)
        .publicKey.toBase58();
      encryptedPrivateKey = await connection.encrypt(
        req.privateKey,
        passphrase
      );
    } else if (connection instanceof EthereumBase) {
      address = connection.getWalletFromPrivateKey(req.privateKey).address;
      encryptedPrivateKey = await connection.encrypt(
        req.privateKey,
        passphrase
      );
<<<<<<< HEAD
=======
    } else if (connection instanceof Near) {
      address = (
        await connection.getWalletFromPrivateKey(
          req.privateKey,
          <string>req.address
        )
      ).accountId;
      encryptedPrivateKey = connection.encrypt(req.privateKey, passphrase);
>>>>>>> 785f7059
    }
    if (address === undefined || encryptedPrivateKey === undefined) {
      throw new Error('ERROR_RETRIEVING_WALLET_ADDRESS_ERROR_CODE');
    }
  } catch (_e: unknown) {
    throw new HttpException(
      500,
      ERROR_RETRIEVING_WALLET_ADDRESS_ERROR_MESSAGE(req.privateKey),
      ERROR_RETRIEVING_WALLET_ADDRESS_ERROR_CODE
    );
  }
  const path = `${walletPath}/${req.chain}`;
  await mkdirIfDoesNotExist(path);
  await fse.writeFile(`${path}/${address}.json`, encryptedPrivateKey);
  return { address };
}

// if the file does not exist, this should not fail
export async function removeWallet(req: RemoveWalletRequest): Promise<void> {
  await fse.rm(`./conf/wallets/${req.chain}/${req.address}.json`, {
    force: true,
  });
}

export async function getDirectories(source: string): Promise<string[]> {
  await mkdirIfDoesNotExist(walletPath);
  const files = await fse.readdir(source, { withFileTypes: true });
  return files
    .filter((dirent) => dirent.isDirectory())
    .map((dirent) => dirent.name);
}

export function getLastPath(path: string): string {
  return path.split('/').slice(-1)[0];
}

export function dropExtension(path: string): string {
  return path.substr(0, path.lastIndexOf('.')) || path;
}

export async function getJsonFiles(source: string): Promise<string[]> {
  const files = await fse.readdir(source, { withFileTypes: true });
  return files
    .filter((f) => f.isFile() && f.name.endsWith('.json'))
    .map((f) => f.name);
}

export async function getWallets(): Promise<GetWalletResponse[]> {
  const chains = await getDirectories(walletPath);

  const responses: GetWalletResponse[] = [];

  for (const chain of chains) {
    const walletFiles = await getJsonFiles(`${walletPath}/${chain}`);

    const response: GetWalletResponse = { chain, walletAddresses: [] };

    for (const walletFile of walletFiles) {
      const address = dropExtension(getLastPath(walletFile));
      response.walletAddresses.push(address);
    }

    responses.push(response);
  }

  return responses;
}<|MERGE_RESOLUTION|>--- conflicted
+++ resolved
@@ -1,10 +1,7 @@
 import fse from 'fs-extra';
 import { Avalanche } from '../../chains/avalanche/avalanche';
-<<<<<<< HEAD
 import { BinanceSmartChain } from '../../chains/binance-smart-chain/binance-smart-chain';
-=======
 import { Cronos } from '../../chains/cronos/cronos';
->>>>>>> 785f7059
 import { Ethereum } from '../../chains/ethereum/ethereum';
 import { Polygon } from '../../chains/polygon/polygon';
 import { Solana } from '../../chains/solana/solana';
@@ -22,20 +19,14 @@
 import {
   ERROR_RETRIEVING_WALLET_ADDRESS_ERROR_CODE,
   ERROR_RETRIEVING_WALLET_ADDRESS_ERROR_MESSAGE,
-<<<<<<< HEAD
-=======
   ACCOUNT_NOT_SPECIFIED_CODE,
   ACCOUNT_NOT_SPECIFIED_ERROR_MESSAGE,
->>>>>>> 785f7059
   HttpException,
   UNKNOWN_CHAIN_ERROR_CODE,
   UNKNOWN_KNOWN_CHAIN_ERROR_MESSAGE,
 } from '../error-handler';
 import { EthereumBase } from '../ethereum-base';
-<<<<<<< HEAD
-=======
 import { Near } from '../../chains/near/near';
->>>>>>> 785f7059
 
 const walletPath = './conf/wallets';
 export async function mkdirIfDoesNotExist(path: string): Promise<void> {
@@ -52,11 +43,7 @@
   if (!passphrase) {
     throw new Error('There is no passphrase');
   }
-<<<<<<< HEAD
-  let connection: EthereumBase | Solana;
-=======
   let connection: EthereumBase | Solana | Near;
->>>>>>> 785f7059
   let address: string | undefined;
   let encryptedPrivateKey: string | undefined;
 
@@ -64,16 +51,6 @@
     connection = Ethereum.getInstance(req.network);
   } else if (req.chain === 'avalanche') {
     connection = Avalanche.getInstance(req.network);
-<<<<<<< HEAD
-  } else if (req.chain === 'polygon') {
-    connection = Polygon.getInstance(req.network);
-  } else if (req.chain === 'solana') {
-    connection = await Solana.getInstance(req.network);
-  } else if (req.chain === 'harmony') {
-    connection = Harmony.getInstance(req.network);
-  } else if (req.chain === 'binance-smart-chain') {
-    connection = BinanceSmartChain.getInstance(req.network);
-=======
   } else if (req.chain === 'harmony') {
     connection = Harmony.getInstance(req.network);
   } else if (req.chain === 'cronos') {
@@ -90,7 +67,8 @@
         ACCOUNT_NOT_SPECIFIED_CODE
       );
     connection = Near.getInstance(req.network);
->>>>>>> 785f7059
+  } else if (req.chain === 'binance-smart-chain') {
+    connection = BinanceSmartChain.getInstance(req.network);
   } else {
     throw new HttpException(
       500,
@@ -118,8 +96,6 @@
         req.privateKey,
         passphrase
       );
-<<<<<<< HEAD
-=======
     } else if (connection instanceof Near) {
       address = (
         await connection.getWalletFromPrivateKey(
@@ -128,7 +104,6 @@
         )
       ).accountId;
       encryptedPrivateKey = connection.encrypt(req.privateKey, passphrase);
->>>>>>> 785f7059
     }
     if (address === undefined || encryptedPrivateKey === undefined) {
       throw new Error('ERROR_RETRIEVING_WALLET_ADDRESS_ERROR_CODE');
