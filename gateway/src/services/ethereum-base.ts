--- conflicted
+++ resolved
@@ -57,12 +57,9 @@
     tokenListSource: string,
     tokenListType: TokenListType,
     gasPriceConstant: number,
-<<<<<<< HEAD
+    gasLimit: number,
     nonceDbPath: string,
     transactionDbPath: string
-=======
-    gasLimit: number
->>>>>>> 468a11cc
   ) {
     this._provider = new providers.StaticJsonRpcProvider(rpcUrl);
     this.chainName = chainName;
@@ -73,12 +70,8 @@
     this.tokenListType = tokenListType;
     this._nonceManager = new EVMNonceManager(chainName, chainId, nonceDbPath);
     this.cache = new NodeCache({ stdTTL: 3600 }); // set default cache ttl to 1hr
-<<<<<<< HEAD
     this._txStorage = EvmTxStorage.getInstance(transactionDbPath);
-=======
-    this._txStorage = new EvmTxStorage('transactions.level');
     this._gasLimit = gasLimit;
->>>>>>> 468a11cc
   }
 
   ready(): boolean {
