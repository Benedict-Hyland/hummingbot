--- conflicted
+++ resolved
@@ -39,11 +39,7 @@
   await overrideConfigs.updateConfigs();
 
   avalanche = Avalanche.getInstance('fuji');
-<<<<<<< HEAD
-  patchEVMNonceManager(avalanche._nonceManager);
-=======
   patchEVMNonceManager(avalanche.nonceManager);
->>>>>>> 79d61132
   await avalanche.init();
 
   pangolin = Pangolin.getInstance('avalanche', 'fuji');
@@ -51,11 +47,7 @@
 });
 
 beforeEach(() => {
-<<<<<<< HEAD
-  patchEVMNonceManager(avalanche._nonceManager);
-=======
   patchEVMNonceManager(avalanche.nonceManager);
->>>>>>> 79d61132
 });
 
 afterEach(() => {
@@ -63,13 +55,7 @@
 });
 
 afterAll(async () => {
-<<<<<<< HEAD
-  // await avalanche.nonceManager.close();
-  // await avalanche.txStorage.close();
-
-=======
   await avalanche.close();
->>>>>>> 79d61132
   await overrideConfigs.resetConfigs();
 });
 
