![Hummingbot](https://i.ibb.co/X5zNkKw/blacklogo-with-text.png)

----
[![License](https://img.shields.io/badge/License-Apache%202.0-informational.svg)](https://github.com/hummingbot/hummingbot/blob/master/LICENSE)
[![Twitter](https://img.shields.io/twitter/url?url=https://twitter.com/_hummingbot?style=social&label=_hummingbot)](https://twitter.com/_hummingbot)
[![Youtube](https://img.shields.io/youtube/channel/subscribers/UCxzzdEnDRbylLMWmaMjywOA)](https://www.youtube.com/@hummingbot)
[![Discord](https://img.shields.io/discord/530578568154054663?logo=discord&logoColor=white&style=flat-square)](https://discord.gg/hummingbot)

Hummingbot is an open source  framework that helps you build automated trading strategies, or **bots** that run on cryptocurrency exchanges.

This code is free and publicly available under the Apache 2.0 open source license!

## Why Hummingbot?

* **Both CEX and DEX connectors**: Hummingbot supports connectors to centralized exchanges like Binance and KuCoin, as well as decentralized exchanges like Uniswap and PancakeSwap on various blockchains (Ethereum, BNB Chain, etc).
* **Cutting edge strategy framework**: Our new V2 Strategies framework allows you to compose powerful, backtestable, multi-venue, multi-timeframe stategies of any type
* **Secure local client**: Hummingbot is a local client software that you install and run on your own devices or cloud virtual machines. It encrypts your API keys and private keys and never exposes them to any third parties.
* **Community focus**: Hummingbot is driven by a global community of quant traders and developers who maintain the connectors and contribute strategies to the codebase.

Help us **democratize high-frequency trading** and make powerful trading algorithms accessible to everyone in the world!


## Quick Links

* [Website and Docs](https://hummingbot.org): Official Hummingbot website and documentation
* [Installation](https://hummingbot.org/installation/docker/): Install Hummingbot on various platforms
* [FAQs](https://hummingbot.org/faq/): Answers to all your burning questions
* [Botcamp](https://hummingbot.org/botcamp/): Learn how build your own custom HFT strategy in Hummingbot with our hands-on bootcamp!
* [Newsletter](https://hummingbot.substack.com): Get our monthly newletter whenever we ship a new release
* [Discord](https://discord.gg/hummingbot): The main gathering spot for the global Hummingbot community
* [YouTube](https://www.youtube.com/c/hummingbot): Videos that teach you how to get the most of of Hummingbot
* [Twitter](https://twitter.com/_hummingbot): Get the latest announcements about Hummingbot
* [Snapshot](https://snapshot.org/#/hbot-prp.eth): Participate in monthly polls that decide which components should be prioritized 

## Getting Started

### Install with Docker

We recommend installing Hummingbot using Docker if you want the simplest, easiest installation method and don't need to modify the Hummingbot codebase.

<<<<<<< HEAD
**Prerequisites:**
=======
**Prerequesites:**
>>>>>>> 3f73b17f

* MacOS 10.12.6+ / Linux (Ubuntu 20.04+, Debian 10+) / Windows 10+
* Memory: 4 GB RAM per instance
* Storage: 5 GB HDD space per instance
* Install [Docker Compose](https://docs.docker.com/compose/)

```
git clone https://github.com/hummingbot/hummingbot
cd hummingbot
docker compose up -d
docker attach hummingbot
```

### Install from Source

We recommend installing Hummingbot from source if you want to customize or extend the Hummingbot codebase, build new components like connectors or strategies, and/or learn how Hummingbot works at a deeper, technical level.

<<<<<<< HEAD
**Prerequisites:**
=======
**Prerequesites:**
>>>>>>> 3f73b17f

* MacOS 10.12.6+ / Linux (Ubuntu 20.04+, Debian 10+)
* Memory: 4 GB RAM per instance
* Storage: 3 GB HDD space per instance
* Install [Anaconda](https://www.anaconda.com/download) or [Miniconda](https://docs.anaconda.com/free/miniconda/miniconda-install/)

```
git clone https://github.com/hummingbot/hummingbot
cd hummingbot
./install
conda activate hummingbot
./compile
./start
```

<<<<<<< HEAD
See [Installation](https://hummingbot.org/installation/linux/) for detailed guides for each OS.
=======
See [Installation](https://hummingbot.org/installation/) for detailed guides for each OS.
>>>>>>> 3f73b17f

## Architecture

Hummingbot architecture features modular components that can be maintained and extended by individual community members.

### Strategies and Scripts

A Hummingbot strategy is an ongoing process that executes an algorithmic trading strategy. It is constructed as a user-defined program that uses an underlying framework to abstracts low-level operations:

[V2 Strategies](https://hummingbot.org/v2-strategies/): The latest and most advanced way to create strategies in Hummingbot, V2 strategies are built using composable elements known as Controllers and PositionExecutors. These elements can be mixed and matched, offering a modular approach to strategy creation and making the development process faster and more efficient.

[Scripts](https://hummingbot.org/scripts/): For those who are looking for a lightweight solution, Hummingbot provides scripting support. These are single-file strategies that are quick to implement and can be an excellent starting point for those new to algorithmic trading. Check out the [/scripts](https://github.com/hummingbot/hummingbot/tree/master/scripts) folder for all Script examples included in the codebase.

[V1 Strategies](https://hummingbot.org/v1-strategies/): Templatized programs templates for various algorithmic trading strategies that expose a set of user-defined parameters, allowing you to customize the strategy's behavior. While these V1 strategies were Hummingbot's original method of defining strategies and have been superceded by V2 Strategies and Scripts, the strategies below are still often used:

* [Pure Market Making](https://hummingbot.org/strategies/pure-market-making/)
* [Avellaneda Market Making](https://hummingbot.org/strategies/avellaneda-market-making/)
* [Cross-Exchange Market Making](https://hummingbot.org/strategies/cross-exchange-market-making/)

### Connectors

Hummingbot connectors standardize trading logic and order types across different types of exchanges and blockchain networks. Each connector's code is contained in modularized folders in the Hummingbot and/or Gateway codebases.

Currently, the Hummingbot codebase contains 50+ connectors of the following types:

* [CEX](https://hummingbot.org/cex-connectors/): Centralized exchanges take custody of user assets, i.e. Binance, Kucoin, etc.
* [DEX](https://hummingbot.org/dex-connectors/): Decentralized exchanges are platforms in which user assets are stored non-custodially in smart contracts, i.e. dYdX, Uniswap, etc.
* [Chain](https://hummingbot.org/chains/): Layer 1 blockchain ecosystems such as Ethereum, BNB Chain, Avalanche, etc.

Each exchange has one or more connectors in the Hummingbot codebase that supports a specific **market type** that the exchange supports:

 * **spot**: Connectors to central limit order book (CLOB) exchanges that trade spot markets
 * **perp**: Connectors to central limit order book (CLOB) exchanges that trade perpetual swap markets
 * **amm**: Connectors to decentralized exchanges that use the Automatic Market Maker (AMM) methodology

Quarterly [Polls](https://docs.hummingbot.org/governance/polls/) allow HBOT holders decide how maintenance bandwidth and development bounties are allocated toward the connectors in the codebase.

## Sponsors & Partners

The Hummingbot Foundation, supported by its sponsors, partners and backers, is dedicated to fostering a robust, community-driven ecosystem for algorithmic crypto trading.

### Sponsors

- [Vega Protocol](https://vega.xyz/)
- [Hyperliquid](https://hyperliquid.xyz/)
- [CoinAlpha](https://coinalpha.com/)

### Exchange Partners

* [Binance Spot](https://www.binance.com/en/register?ref=FQQNNGCD) | [Binance Futures](https://www.binance.com/en/futures/ref?code=hummingbot)
* [Kucoin](https://www.kucoin.com/ucenter/signup?rcode=272KvRf)
* [Gate.io](https://www.gate.io/signup/5868285)
* [AscendEx](https://ascendex.com/register?inviteCode=UEIXNXKW)
* [Huobi](https://www.htx.com/)
* [OKX](https://www.okx.com/join/1931920)

For more information about the support provided by these partners, see the financial reports provided in [HBOT Tracker](https://docs.google.com/spreadsheets/d/1UNAumPMnXfsghAAXrfKkPGRH9QlC8k7Cu1FGQVL1t0M/edit#gid=285483484).

## Other Hummingbot Repos

* [Dashboard](https://github.com/hummingbot/dashboard): Community pages that help you create, backtest, deploy, and manage Hummingbot instances
* [Gateway](https://github.com/hummingbot/gateway): API middleware for DEX connectors
* [Deploy Examples](https://github.com/hummingbot/deploy-examples): Deploy Hummingbot in various configurations with Docker
* [Hummingbot Site](https://github.com/hummingbot/hummingbot-site): Official documentation for Hummingbot - we welcome contributions here too!
* [Awesome Hummingbot](https://github.com/hummingbot/awesome-hummingbot): All the Hummingbot links
* [Brokers](https://github.com/hummingbot/brokers): Different brokers that can be used to communicate with multiple instances of Hummingbot

## Contributions

Hummingbot belongs to its community, so we welcome contributions! Please review these [guidelines](./CONTRIBUTING.md) first.

To have your exchange connector or other pull request merged into the codebase, please submit a New Connector Proposal or Pull Request Proposal, following these [guidelines](https://hummingbot.org/governance/proposals/). Note that you will need some amount of HBOT tokens in your Ethereum wallet to submit a proposal.

## Legal

* **License**: Hummingbot is licensed under [Apache 2.0](./LICENSE).
* **Data collection**: read important information regarding [Hummingbot Data Collection](./DATA_COLLECTION.md).<|MERGE_RESOLUTION|>--- conflicted
+++ resolved
@@ -38,11 +38,8 @@
 
 We recommend installing Hummingbot using Docker if you want the simplest, easiest installation method and don't need to modify the Hummingbot codebase.
 
-<<<<<<< HEAD
+
 **Prerequisites:**
-=======
-**Prerequesites:**
->>>>>>> 3f73b17f
 
 * MacOS 10.12.6+ / Linux (Ubuntu 20.04+, Debian 10+) / Windows 10+
 * Memory: 4 GB RAM per instance
@@ -60,11 +57,7 @@
 
 We recommend installing Hummingbot from source if you want to customize or extend the Hummingbot codebase, build new components like connectors or strategies, and/or learn how Hummingbot works at a deeper, technical level.
 
-<<<<<<< HEAD
 **Prerequisites:**
-=======
-**Prerequesites:**
->>>>>>> 3f73b17f
 
 * MacOS 10.12.6+ / Linux (Ubuntu 20.04+, Debian 10+)
 * Memory: 4 GB RAM per instance
@@ -80,11 +73,7 @@
 ./start
 ```
 
-<<<<<<< HEAD
 See [Installation](https://hummingbot.org/installation/linux/) for detailed guides for each OS.
-=======
-See [Installation](https://hummingbot.org/installation/) for detailed guides for each OS.
->>>>>>> 3f73b17f
 
 ## Architecture
 
