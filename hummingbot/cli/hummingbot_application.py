#!/usr/bin/env python

import asyncio
from os.path import join, dirname
import logging
import argparse
from eth_account.local import LocalAccount
import pandas as pd
import platform
import re
from six import string_types
from typing import (
    List,
    Dict,
    Optional,
    Tuple,
    Any,
    Set,
    Callable,
)

from wings.wallet.web3_wallet import Web3Wallet
from wings.market.market_base import MarketBase
from wings.market.binance_market import BinanceMarket
from wings.market.radar_relay_market import RadarRelayMarket
from wings.market.ddex_market import DDEXMarket
from wings.market.coinbase_pro_market import CoinbaseProMarket
from wings.clock import Clock, ClockMode
from wings.ethereum_chain import EthereumChain
from wings.order_book_tracker import OrderBookTrackerDataSourceType
from wings.trade import Trade

from hummingbot import init_logging
from hummingbot.cli.ui.keybindings import load_key_bindings
from hummingbot.cli.ui.parser import load_parser, ThrowingArgumentParser
from hummingbot.cli.ui.hummingbot_cli import HummingbotCLI
from hummingbot.cli.ui.completer import load_completer
from hummingbot.cli.utils.symbol_splitter import SymbolSplitter
from hummingbot.cli.utils.wallet_setup import (
    create_and_save_wallet,
    import_and_save_wallet,
    list_wallets,
    unlock_wallet
)
from hummingbot.cli.errors import (
    InvalidCommandError,
    ArgumentParserError
)
from hummingbot.cli.config.config_var import ConfigVar
from hummingbot.cli.config.in_memory_config_map import in_memory_config_map
from hummingbot.cli.config.global_config_map import global_config_map
from hummingbot.cli.config.config_helpers import (
    get_strategy_config_map,
    write_config_to_yml,
    load_required_configs,
    parse_cvar_value,
    copy_strategy_template,
    get_erc20_token_addresses,
)
from hummingbot.cli.settings import EXCHANGES
from hummingbot.logger.report_aggregator import ReportAggregator
from hummingbot.strategy.cross_exchange_market_making import (
    CrossExchangeMarketMakingStrategy,
    CrossExchangeMarketPair,
)
from hummingbot.strategy.arbitrage import (
    ArbitrageStrategy,
    ArbitrageMarketPair
)
from hummingbot.strategy.discovery import (
    DiscoveryStrategy,
    DiscoveryMarketPair
)
from hummingbot.cli.utils.exchange_rate_conversion import ExchangeRateConversion
from hummingbot.cli.utils.ethereum import check_web3
from hummingbot.data_feed.data_feed_base import DataFeedBase
from hummingbot.data_feed.coin_cap_data_feed import CoinCapDataFeed
from hummingbot.cli.utils.stop_loss_tracker import StopLossTracker

s_logger = None


class HummingbotApplication:
    KILL_TIMEOUT = 5.0

    @classmethod
    def logger(cls) -> logging.Logger:
        global s_logger
        if s_logger is None:
            s_logger = logging.getLogger(__name__)
        return s_logger

    def __init__(self):
        self.ev_loop: asyncio.BaseEventLoop = asyncio.get_event_loop()
        self.parser: ThrowingArgumentParser = load_parser(self)
        self.app = HummingbotCLI(
            input_handler=self._handle_command,
            bindings=load_key_bindings(self),
            completer=load_completer(self))

        self.acct: Optional[LocalAccount] = None
        self.markets: Dict[str, MarketBase] = {}
        self.wallet: Optional[Web3Wallet] = None
        self.strategy_task: Optional[asyncio.Task] = None
        self.strategy: Optional[CrossExchangeMarketMakingStrategy] = None
        self.market_pair: Optional[CrossExchangeMarketPair] = None
        self.clock: Optional[Clock] = None

        self.assets: Optional[Set[str]] = set()
        self.starting_balances = {}
        self.placeholder_mode = False
        self.log_queue_listener: Optional[logging.handlers.QueueListener] = None
        self.reporting_module: Optional[ReportAggregator] = None
        self.data_feed: Optional[DataFeedBase] = None
        self.stop_loss_tracker: Optional[StopLossTracker] = None

    def init_reporting_module(self):
        if not self.reporting_module:
            self.reporting_module = ReportAggregator(
                self,
                report_aggregation_interval=global_config_map["reporting_aggregation_interval"].value,
                log_report_interval=global_config_map["reporting_log_interval"].value)
        self.reporting_module.start()

    def _handle_command(self, raw_command: str):
        raw_command = raw_command.lower().strip()
        try:
            if self.placeholder_mode:
                pass
            else:
                logging.getLogger("hummingbot.command_history").info(raw_command)
                args = self.parser.parse_args(args=raw_command.split())
                kwargs = vars(args)
                if not hasattr(args, "func"):
                    return
                f = args.func
                del kwargs['func']
                f(**kwargs)
        except InvalidCommandError as e:
            self.app.log("Invalid command: %s" % (str(e),))
        except ArgumentParserError as e:
            self.app.log(str(e))
        except EnvironmentError as e:
            # Handle order book too thin error more gracefully
            if "no price quote is possible" in str(e):
                self.logger().error(f"Order book error: Not enough volume on order book. Please consider choosing a "
                                    f"trading pair with more volume or trade on a different exchange. {e}")
        except NotImplementedError:
            self.app.log("Command not yet implemented. This feature is currently under development.")
        except Exception as e:
            self.logger().error(e, exc_info=True)

    async def _cancel_outstanding_orders(self) -> bool:
        on_chain_cancel_on_exit = global_config_map.get("on_chain_cancel_on_exit").value
        success = True
        self.app.log("Cancelling outstanding orders...")
        for market_name, market in self.markets.items():
            # By default, the bot does not cancel orders on exit on Radar Relay, since all open orders will
            # expire in a short window
            if not on_chain_cancel_on_exit and market_name == "radar_relay":
                continue
            cancellation_results = await market.cancel_all(self.KILL_TIMEOUT)
            uncancelled = list(filter(lambda cr: cr.success is False, cancellation_results))
            if len(uncancelled) > 0:
                success = False
                uncancelled_order_ids = list(map(lambda cr: cr.order_id, uncancelled))
                self.app.log("\nFailed to cancel the following orders on %s:\n%s" % (
                    market_name,
                    '\n'.join(uncancelled_order_ids)
                ))
        if success:
            self.app.log("All outstanding orders cancelled.")
        return success

    async def run(self):
        await self.app.run()

    @property
    def config_complete(self):
        return len(self._get_empty_configs()) == 0

    @staticmethod
    def _get_empty_configs() -> List[str]:
        config_map = load_required_configs()
        return [key for key, config in config_map.items() if config.value is None]

    def get_wallet_balance(self) -> pd.DataFrame:
        return pd.DataFrame(data=list(self.wallet.get_all_balances().items()),
                            columns=["currency", "balance"]).set_index("currency")

    def get_exchange_balance(self, exchange_name: str) -> pd.DataFrame:
        market: MarketBase = self.markets[exchange_name]
        raw_balance: pd.DataFrame = pd.DataFrame(data=list(market.get_all_balances().items()),
                                                 columns=["currency", "balance"]).set_index("currency")
        return raw_balance[raw_balance.balance > 0]

    def config(self, key: str = None):
        self.app.clear_input()
        if key is not None and key not in load_required_configs().keys():
            self.app.log("Invalid config variable %s" % (key,))
            return
        if key is not None:
            keys = [key]
        else:
            keys = self._get_empty_configs()
        asyncio.ensure_future(self._config_loop(keys))

    async def _create_or_import_wallet(self):
        choice = await self.app.prompt(prompt=global_config_map.get("wallet").prompt)
        if choice == "import":
            private_key = await self.app.prompt(prompt="Your wallet private key >>> ", is_password=True)
            password = await self.app.prompt(prompt="A password to protect your wallet key >>> ", is_password=True)

            self.acct = import_and_save_wallet(password, private_key)
            self.app.log("Wallet %s imported into hummingbot" % (self.acct.address,))
        elif choice == "create":
            password = await self.app.prompt(prompt="A password to protect your wallet key >>> ", is_password=True)
            self.acct = create_and_save_wallet(password)
            self.app.log("New wallet %s created" % (self.acct.address,))
        else:
            self.app.log('Invalid choice. Please enter "create" or "import".')
            result = await self._create_or_import_wallet()
            return result
        return self.acct.address

    async def _unlock_wallet(self):
        choice = await self.app.prompt(prompt="Would you like to unlock your previously saved wallet? (y/n) >>> ")
        if choice.lower() in {"y", "yes"}:
            wallets = list_wallets()
            self.app.log("Existing wallets:")
            self.list(obj="wallets")
            if len(wallets) == 1:
                public_key = wallets[0]
            else:
                public_key = await self.app.prompt(prompt="Which wallet would you like to import ? >>> ")
            password = await self.app.prompt(prompt="Enter your password >>> ", is_password=True)
            try:
                acct = unlock_wallet(public_key=public_key, password=password)
                self.app.log("Wallet %s unlocked" % (acct.address,))
                self.acct = acct
                return self.acct.address
            except Exception as e:
                self.app.log("Cannot unlock wallet. Please try again.")
                result = await self._unlock_wallet()
                return result
        else:
            value = await self._create_or_import_wallet()
            return value

    async def _import_or_create_strategy_config(self):
        current_strategy: str = in_memory_config_map.get("strategy").value
        strategy_file_path_cv: ConfigVar = in_memory_config_map.get("strategy_file_path")
        choice = await self.app.prompt(prompt="Import previous configs or create a new config file? "
                                              "(import/create) >>> ")
        if choice == "import":
            strategy_path = await self.app.prompt(strategy_file_path_cv.prompt)
            strategy_path = strategy_path
            self.app.log(f"Loading previously saved config file from {strategy_path}...")
        elif choice == "create":
            strategy_path = await copy_strategy_template(current_strategy)
            self.app.log(f"new config file at {strategy_path} created.")
        else:
            self.app.log('Invalid choice. Please enter "create" or "import".')
            strategy_path = await self._import_or_create_strategy_config()

        # Validate response
        if not strategy_file_path_cv.validate(strategy_path):
            self.app.log(f"Invalid path {strategy_path}. Please enter \"create\" or \"import\".")
            strategy_path = await self._import_or_create_strategy_config()
        return strategy_path

    async def _config_loop(self, keys: List[str] = []):
        self.app.log("Please follow the prompt to complete configurations: ")
        self.placeholder_mode = True
        self.app.toggle_hide_input()

        single_key = len(keys) == 1

        async def single_prompt(cvar: ConfigVar):
            if cvar.required or single_key:
                if cvar.key == "strategy_file_path":
                    val = await self._import_or_create_strategy_config()
                elif cvar.key == "wallet":
                    wallets = list_wallets()
                    if len(wallets) > 0:
                        val = await self._unlock_wallet()
                    else:
                        val = await self._create_or_import_wallet()
                    logging.getLogger("hummingbot.public_eth_address").info(val)
                else:
                    val = await self.app.prompt(prompt=cvar.prompt, is_password=cvar.is_secure)
                if not cvar.validate(val):
                    self.app.log("%s is not a valid %s value" % (val, cvar.key))
                    val = await single_prompt(cvar)
            else:
                val = cvar.value
            if val is None or (isinstance(val, string_types) and len(val) == 0):
                val = cvar.default
            return val

        async def inner_loop(_keys: List[str]):
            for key in _keys:
                current_strategy: str = in_memory_config_map.get("strategy").value
                strategy_cm: Dict[str, ConfigVar] = get_strategy_config_map(current_strategy)
                if key in in_memory_config_map:
                    cv: ConfigVar = in_memory_config_map.get(key)
                elif key in global_config_map:
                    cv: ConfigVar = global_config_map.get(key)
                else:
                    cv: ConfigVar = strategy_cm.get(key)

                value = await single_prompt(cv)
                cv.value = parse_cvar_value(cv, value)
                if single_key:
                    self.app.log(f"\nNew config saved:\n{key}: {str(value)}")
            if not self.config_complete:
                await inner_loop(self._get_empty_configs())
        try:
            await inner_loop(keys)
            await write_config_to_yml()
            if not single_key:
                self.app.log("\nConfig process complete. Enter \"start\" to start market making.")
                self.app.set_text("start")
        except asyncio.TimeoutError:
            self.logger().error("Prompt timeout")
        except Exception as err:
            self.logger().error("Unknown error while writing config. %s" % (err,), exc_info=True)
        finally:
            self.app.toggle_hide_input()
            self.placeholder_mode = False
            self.app.change_prompt(prompt=">>> ")

    def _initialize_wallet(self, token_symbols: List[str]):
        ethereum_rpc_url = global_config_map.get("ethereum_rpc_url").value
        erc20_token_addresses = get_erc20_token_addresses(token_symbols)
        if self.acct is not None:
            self.wallet: Web3Wallet = Web3Wallet(private_key=self.acct.privateKey,
                                                 backend_urls=[ethereum_rpc_url],
                                                 erc20_token_addresses=erc20_token_addresses,
                                                 chain=EthereumChain.MAIN_NET)

    def _initialize_markets(self, market_names: List[Tuple[str, List[str]]]):
        ethereum_rpc_url = global_config_map.get("ethereum_rpc_url").value
        for market_name, symbols in market_names:
            if market_name == "ddex" and self.wallet:
                market = DDEXMarket(wallet=self.wallet,
                                    web3_url=ethereum_rpc_url,
                                    order_book_tracker_data_source_type=OrderBookTrackerDataSourceType.EXCHANGE_API,
                                    symbols=symbols)

            elif market_name == "binance":
                binance_api_key = global_config_map.get("binance_api_key").value
                binance_api_secret = global_config_map.get("binance_api_secret").value
                market = BinanceMarket(web3_url=ethereum_rpc_url,
                                       binance_api_key=binance_api_key,
                                       binance_api_secret=binance_api_secret,
                                       order_book_tracker_data_source_type=OrderBookTrackerDataSourceType.EXCHANGE_API,
                                       symbols=symbols)

            elif market_name == "radar_relay" and self.wallet:
                market = RadarRelayMarket(wallet=self.wallet,
                                          web3_url=ethereum_rpc_url,
                                          symbols=symbols)

            elif market_name == "coinbase_pro":
                coinbase_pro_api_key = global_config_map.get("coinbase_pro_api_key").value
                coinbase_pro_secret_key = global_config_map.get("coinbase_pro_secret_key").value
                coinbase_pro_passphrase = global_config_map.get("coinbase_pro_passphrase").value

                market = CoinbaseProMarket(web3_url=ethereum_rpc_url,
                                           coinbase_pro_api_key=coinbase_pro_api_key,
                                           coinbase_pro_secret_key=coinbase_pro_secret_key,
                                           coinbase_pro_passphrase=coinbase_pro_passphrase,
                                           symbols=symbols)

            else:
                raise ValueError(f"Market name {market_name} is invalid.")

            self.markets[market_name]: MarketBase = market

    def status(self) -> bool:
        self.app.log("\n  Preliminary checks:")
        if self.config_complete:
            self.app.log("   - Config check: Config complete")
        else:
            self.app.log('   x Config check: Pending config. Please enter "config" before starting the bot.')
            return False

        eth_node_valid = check_web3(global_config_map.get("ethereum_rpc_url").value)
        if eth_node_valid:
            self.app.log("   - Node check: Ethereum node running and current")
        else:
            self.app.log('   x Node check: Bad ethereum rpc url. Your node may be syncing. '
                         'Please re-configure by entering "config ethereum_rpc_url"')
            return False

        if self.wallet is not None:
            has_minimum_eth = self.wallet.get_balance("ETH") > 0.01
            if has_minimum_eth:
                self.app.log("   - Min ETH check: Minimum ETH requirement satisfied")
            else:
                self.app.log("   x Min ETH check: Not enough ETH in wallet. "
                             "A small amount of Ether is required for sending transactions on Decentralized Exchanges")

        loading_markets: List[str] = []
        for market_name, market in self.markets.items():
            if not market.ready:
                loading_markets.append(market_name)

        if self.strategy is None:
            self.app.log("   x initializing strategy.")
            return True
        elif len(loading_markets) > 0:
            for loading_market in loading_markets:
                self.app.log(f"   x Market check:  Waiting for {loading_market} market to get ready for trading. "
                             f"Please keep the bot running and try to start again in a few minutes")
            return False

        self.app.log("   - Market check: All markets ready")
        self.app.log(self.strategy.format_status() + "\n")
        return True

    def help(self, command):
        if command == 'all':
            self.app.log(self.parser.format_help())
        else:
            subparsers_actions = [
                action for action in self.parser._actions if isinstance(action, argparse._SubParsersAction)]

            for subparsers_action in subparsers_actions:
                subparser = subparsers_action.choices.get(command)
                self.app.log(subparser.format_help())

    def get_balance(self, currency: str = "WETH", wallet: bool = False, exchange: str = None):
        if wallet:
            if self.wallet is None:
                self.app.log('Wallet not available. Please configure your wallet (Enter "config wallet")')
            elif currency is None:
                self.app.log(f"{self.get_wallet_balance()}")
            else:
                self.app.log(self.wallet.get_balance(currency.upper()))
        elif exchange:
            if exchange in self.markets:
                if currency is None:
                    self.app.log(f"{self.get_exchange_balance(exchange)}")
                else:
                    self.app.log(self.markets[exchange].get_balance(currency.upper()))
            else:
                self.app.log('The exchange you entered has not been initialized. '
                             'You may check your exchange balance after entering the "start" command.')
        else:
            self.help("get_balance")

    def list(self, obj: str):
        if obj == "wallets":
            wallets = list_wallets()
            if len(wallets) == 0:
                self.app.log('Wallet not available. Please configure your wallet (Enter "config wallet")')
            else:
                self.app.log('\n'.join(wallets))

        elif obj == "exchanges":
            if len(EXCHANGES) == 0:
                self.app.log("No exchanges available")
            else:
                self.app.log('\n'.join(EXCHANGES))

        elif obj == "configs":
            columns: List[str] = ["Key", "Current Value"]

            global_cvs: List[ConfigVar] = list(in_memory_config_map.values()) + list(global_config_map.values())
            global_data: List[List[str, Any]] = [
                [cv.key, len(str(cv.value)) * "*" if cv.is_secure else str(cv.value)]
                for cv in global_cvs]
            global_df: pd.DataFrame = pd.DataFrame(data=global_data, columns=columns)
            self.app.log("\nglobal configs:")
            self.app.log(str(global_df))

            strategy = in_memory_config_map.get("strategy").value
            if strategy:
                strategy_cvs: List[ConfigVar] = get_strategy_config_map(strategy).values()
                strategy_data: List[List[str, Any]] = [
                    [cv.key, len(str(cv.value)) * "*" if cv.is_secure else str(cv.value)]
                    for cv in strategy_cvs]
                strategy_df: pd.DataFrame = pd.DataFrame(data=strategy_data, columns=columns)

                self.app.log(f"\n{strategy} strategy configs:")
                self.app.log(str(strategy_df))

            self.app.log("\n")

        elif obj == "trades":
            lines = []
            if self.strategy is None:
                self.app.log("No strategy available, cannot show past trades.")
            else:
                if len(self.strategy.trades) > 0:
                    df = Trade.to_pandas(self.strategy.trades)
                    df_lines = str(df).split("\n")
                    lines.extend(["", "  Past trades:"] +
                                 ["    " + line for line in df_lines])
                else:
                    lines.extend(["  No past trades."])
            self.app.log("\n".join(lines))
        else:
            self.help("list")

    def describe(self, wallet: bool = False, exchange: str = None):
        if wallet:
            if self.wallet is None:
                self.app.log('None available. Your wallet may not have been initialized. Enter "start" to initialize '
                             'your wallet.')
            else:
                self.app.log(self.wallet.address)
                self.app.log(f"{self.get_wallet_balance()}")
        elif exchange is not None:
            if exchange in self.markets:
                self.app.log(f"{self.get_exchange_balance(exchange)}")
            else:
                raise InvalidCommandError("The exchange you specified has not been initialized")
        else:
            self.help("describe")

    def start(self, log_level: Optional[str] = None):
        is_valid = self.status()
        if not is_valid:
            return

        if log_level is not None:
            init_logging("hummingbot_logs.yml", override_log_level=log_level.upper())

<<<<<<< HEAD
        # TODO add option to select data feed
        self.data_feed: DataFeedBase = CoinCapDataFeed.get_instance()
=======
        # If macOS, disable App Nap.
        if platform.system() == "Darwin":
            import appnope
            appnope.nope()
>>>>>>> c6095d24

        ExchangeRateConversion.get_instance().start()
        strategy_name = in_memory_config_map.get("strategy").value
        self.init_reporting_module()
        self.app.log(f"\n  Status check complete. Starting '{strategy_name}' strategy...")
        asyncio.ensure_future(self.start_market_making(strategy_name))

    async def start_market_making(self, strategy_name: str):
        strategy_cm = get_strategy_config_map(strategy_name)
        if strategy_name == "cross_exchange_market_making":
            maker_market = strategy_cm.get("maker_market").value.lower()
            taker_market = strategy_cm.get("taker_market").value.lower()
            raw_maker_symbol = strategy_cm.get("maker_market_symbol").value.upper()
            raw_taker_symbol = strategy_cm.get("taker_market_symbol").value.upper()
            min_profitability = strategy_cm.get("min_profitability").value
            trade_size_override = strategy_cm.get("trade_size_override").value
            strategy_report_interval = global_config_map.get("strategy_report_interval").value
            limit_order_min_expiration = strategy_cm.get("limit_order_min_expiration").value
            cancel_order_threshold = strategy_cm.get("cancel_order_threshold").value
            active_order_canceling = strategy_cm.get("active_order_canceling").value
            top_depth_tolerance_rules = [(re.compile(re_str), value)
                                         for re_str, value
                                         in strategy_cm.get("top_depth_tolerance").value]
            top_depth_tolerance = 0.0

            for regex, tolerance_value in top_depth_tolerance_rules:
                if regex.match(raw_maker_symbol) is not None:
                    top_depth_tolerance = tolerance_value

            try:
                maker_assets: Tuple[str, str] = SymbolSplitter.split(maker_market, raw_maker_symbol)
                taker_assets: Tuple[str, str] = SymbolSplitter.split(taker_market, raw_taker_symbol)
            except ValueError as e:
                self.app.log(str(e))
                return

            market_names: List[Tuple[str, List[str]]] = [
                (maker_market, [raw_maker_symbol]),
                (taker_market, [raw_taker_symbol])
            ]
            self._initialize_wallet(token_symbols=list(set(maker_assets + taker_assets)))
            self._initialize_markets(market_names)
            self.assets = set(maker_assets + taker_assets)

            self.market_pair = CrossExchangeMarketPair(*([self.markets[maker_market], raw_maker_symbol] +
                                                         list(maker_assets) +
                                                         [self.markets[taker_market], raw_taker_symbol] +
                                                         list(taker_assets) + [top_depth_tolerance]))

            strategy_logging_options = (CrossExchangeMarketMakingStrategy.OPTION_LOG_CREATE_ORDER |
                                        CrossExchangeMarketMakingStrategy.OPTION_LOG_ADJUST_ORDER |
                                        CrossExchangeMarketMakingStrategy.OPTION_LOG_MAKER_ORDER_FILLED |
                                        CrossExchangeMarketMakingStrategy.OPTION_LOG_REMOVING_ORDER |
                                        CrossExchangeMarketMakingStrategy.OPTION_LOG_STATUS_REPORT |
                                        CrossExchangeMarketMakingStrategy.OPTION_LOG_MAKER_ORDER_HEDGED)

            self.strategy = CrossExchangeMarketMakingStrategy(market_pairs=[self.market_pair],
                                                              min_profitability=min_profitability,
                                                              status_report_interval=strategy_report_interval,
                                                              logging_options=strategy_logging_options,
                                                              trade_size_override=trade_size_override,
                                                              limit_order_min_expiration=limit_order_min_expiration,
                                                              cancel_order_threshold=cancel_order_threshold,
                                                              active_order_canceling=active_order_canceling)

        elif strategy_name == "arbitrage":
            primary_market = strategy_cm.get("primary_market").value.lower()
            secondary_market = strategy_cm.get("secondary_market").value.lower()
            raw_primary_symbol = strategy_cm.get("primary_market_symbol").value.upper()
            raw_secondary_symbol = strategy_cm.get("secondary_market_symbol").value.upper()
            min_profitability = strategy_cm.get("min_profitability").value
            try:
                primary_assets: Tuple[str, str] = SymbolSplitter.split(primary_market, raw_primary_symbol)
                secondary_assets: Tuple[str, str] = SymbolSplitter.split(secondary_market, raw_secondary_symbol)

            except ValueError as e:
                self.app.log(str(e))
                return

            market_names: List[Tuple[str, List[str]]] = [(primary_market, [raw_primary_symbol]),
                                                         (secondary_market, [raw_secondary_symbol])]
            self._initialize_wallet(token_symbols=list(set(primary_assets + secondary_assets)))
            self._initialize_markets(market_names)
            self.assets = set(primary_assets + secondary_assets)

            self.market_pair = ArbitrageMarketPair(*([self.markets[primary_market], raw_primary_symbol] +
                                                     list(primary_assets) +
                                                     [self.markets[secondary_market], raw_secondary_symbol] +
                                                     list(secondary_assets)))

            strategy_logging_options = ArbitrageStrategy.OPTION_LOG_ALL

            self.strategy = ArbitrageStrategy(market_pairs=[self.market_pair],
                                              min_profitability=min_profitability,
                                              logging_options=strategy_logging_options)
        elif strategy_name == "discovery":
            try:
                market_1 = strategy_cm.get("primary_market").value.lower()
                market_2 = strategy_cm.get("secondary_market").value.lower()
                target_symbol_1 = list(strategy_cm.get("target_symbol_1").value)
                target_symbol_2 = list(strategy_cm.get("target_symbol_2").value)
                target_profitability = float(strategy_cm.get("target_profitability").value)
                target_amount = float(strategy_cm.get("target_amount").value)
                equivalent_token: List[List[str]] = list(strategy_cm.get("equivalent_tokens").value)

                market_names: List[Tuple[str, str]] = [(market_1, target_symbol_1),
                                                       (market_2, target_symbol_2)]

                target_base_quote_1: List[Tuple[str, str]] = [
                    SymbolSplitter.split(market_1, symbol) for symbol in target_symbol_1
                ]
                target_base_quote_2: List[Tuple[str, str]] = [
                    SymbolSplitter.split(market_2, symbol) for symbol in target_symbol_2
                ]

                self._initialize_wallet([])

                self._initialize_markets(market_names)
                self.market_pair = DiscoveryMarketPair(
                    *([self.markets[market_1], self.markets[market_1].get_active_exchange_markets] +
                      [self.markets[market_2], self.markets[market_2].get_active_exchange_markets]))

                self.strategy = DiscoveryStrategy(market_pairs=[self.market_pair],
                                                  target_symbols=target_base_quote_1 + target_base_quote_2,
                                                  equivalent_token=equivalent_token,
                                                  target_profitability=target_profitability,
                                                  target_amount=target_amount
                                                  )
            except Exception as e:
                self.app.log(str(e))
                self.logger().error("Error initializing strategy.", exc_info=True)
        else:
            raise NotImplementedError

        try:
            self.clock = Clock(ClockMode.REALTIME)
            if self.wallet is not None:
                self.clock.add_iterator(self.wallet)
            for market in self.markets.values():
                if market is not None:
                    self.clock.add_iterator(market)
            self.clock.add_iterator(self.strategy)
            self.strategy_task: asyncio.Task = asyncio.ensure_future(self.clock.run())
            self.app.log(f"\n  '{strategy_name}' strategy started.\n"
                         f"  You can use the `status` command to query the progress.")

            self.starting_balances = await self.wait_till_ready(self.balance_snapshot)
            self.stop_loss_tracker = StopLossTracker(self.data_feed,
                                                     list(self.assets),
                                                     list(self.markets.values()),
                                                     lambda *args, **kwargs: asyncio.ensure_future(
                                                         self.stop(*args, **kwargs)
                                                     ))
            await self.wait_till_ready(self.stop_loss_tracker.start)
        except Exception as e:
            self.logger().error(str(e), exc_info=True)

    async def stop(self, skip_order_cancellation: bool = False):
        self.app.log("\nWinding down...")

        # Restore App Nap on macOS.
        if platform.system() == "Darwin":
            import appnope
            appnope.nap()

        if not skip_order_cancellation:
            # Remove the strategy from clock before cancelling orders, to
            # prevent race condition where the strategy tries to create more
            # orders during cancellation.
            self.clock.remove_iterator(self.strategy)
            success = await self._cancel_outstanding_orders()
            if success:
                # Only erase markets when cancellation has been successful
                self.markets = {}
        if self.reporting_module:
            self.reporting_module.stop()
        if self.strategy_task is not None and not self.strategy_task.cancelled():
            self.strategy_task.cancel()
        if self.strategy:
            self.strategy.stop()
        ExchangeRateConversion.get_instance().stop()
        self.stop_loss_tracker.stop()
        self.wallet = None
        self.strategy_task = None
        self.strategy = None
        self.market_pair = None
        self.clock = None

    async def exit(self, force: bool = False):
        if self.strategy_task is not None and not self.strategy_task.cancelled():
            self.strategy_task.cancel()
        if self.strategy:
            self.strategy.stop()
        if force is False:
            success = await self._cancel_outstanding_orders()
            if not success:
                self.app.log('Wind down process terminated: Failed to cancel all outstanding orders. '
                             '\nYou may need to manually cancel remaining orders by logging into your chosen exchanges'
                             '\n\nTo force exit the app, enter "exit -f"')
                return
            # Freeze screen 1 second for better UI
            await asyncio.sleep(1)
        ExchangeRateConversion.get_instance().stop()
        self.app.exit()

    async def export_private_key(self):
        if self.acct is None:
            self.app.log("Your wallet is currently locked. Please enter \"config\""
                         " to unlock your wallet first")
        else:
            self.placeholder_mode = True
            self.app.toggle_hide_input()

            ans = await self.app.prompt("Are you sure you want to print your private key in plain text? (y/n) >>> ")

            if ans.lower() in {"y", "yes"}:
                self.app.log("\nWarning: Never disclose this key. Anyone with your private keys can steal any assets "
                             "held in your account.\n")
                self.app.log("Your private key:")
                self.app.log(self.acct.privateKey.hex())

            self.app.change_prompt(prompt=">>> ")
            self.app.toggle_hide_input()
            self.placeholder_mode = False

    def export_trades(self, path: str = ""):
        if not path:
            fname = f"trades_{pd.Timestamp.now().strftime('%Y-%m-%d-%H-%M-%S')}.csv"
            path = join(dirname(__file__), f"../../logs/{fname}")

        if self.strategy is None:
            self.app.log("No strategy available, cannot export past trades.")

        else:
            if len(self.strategy.trades) > 0:
                df: pd.DataFrame = Trade.to_pandas(self.strategy.trades)
                df.to_csv(path, header=True)
                self.app.log(f"Successfully saved trades to {path}")

    def history(self):
        self.list("trades")
        self.compare_balance_snapshots()

    async def wait_till_ready(self, func: Callable, *args, **kwargs):
        while True:
            all_ready = all([market.ready for market in self.markets.values()])
            if not all_ready:
                await asyncio.sleep(0.5)
            else:
                return func(*args, **kwargs)

    def balance_snapshot(self) -> Dict[str, Dict[str, float]]:
        snapshot: Dict[str, Any] = {}
        for market_name in self.markets:
            balance_dict = self.markets[market_name].get_all_balances()
            for c in self.assets:
                if c not in snapshot:
                    snapshot[c] = {}
                if c in balance_dict:
                    snapshot[c][market_name] = balance_dict[c]
                else:
                    snapshot[c][market_name] = 0.0
        return snapshot

    def compare_balance_snapshots(self):
        if len(self.starting_balances) == 0:
            self.app.log("  Balance snapshots are not available before bot starts")
            return

        rows = []
        for market_name in self.markets:
            for asset in self.assets:
                starting_balance = self.starting_balances.get(asset).get(market_name)
                current_balance = self.balance_snapshot().get(asset).get(market_name)
                rows.append([market_name, asset, starting_balance, current_balance, current_balance - starting_balance])

        df = pd.DataFrame(rows, index=None, columns=["Market", "Asset", "Starting", "Current", "Delta"])
        lines = ["", "  Performance:"] + ["    " + line for line in str(df).split("\n")]
        self.app.log("\n".join(lines))

<|MERGE_RESOLUTION|>--- conflicted
+++ resolved
@@ -529,15 +529,13 @@
         if log_level is not None:
             init_logging("hummingbot_logs.yml", override_log_level=log_level.upper())
 
-<<<<<<< HEAD
-        # TODO add option to select data feed
-        self.data_feed: DataFeedBase = CoinCapDataFeed.get_instance()
-=======
         # If macOS, disable App Nap.
         if platform.system() == "Darwin":
             import appnope
             appnope.nope()
->>>>>>> c6095d24
+
+        # TODO add option to select data feed
+        self.data_feed: DataFeedBase = CoinCapDataFeed.get_instance()
 
         ExchangeRateConversion.get_instance().start()
         strategy_name = in_memory_config_map.get("strategy").value
