--- conflicted
+++ resolved
@@ -80,6 +80,7 @@
 
     async def show_balances(self):
         total_col_name = f'Total ({RateOracle.global_token_symbol})'
+        sum_not_for_show_name = "sum_not_for_show"
         self.notify("Updating balances, please wait...")
         network_timeout = float(global_config_map["other_commands_timeout"].value)
         try:
@@ -103,22 +104,14 @@
             if df.empty:
                 self.notify("You have no balance on this exchange.")
             else:
-<<<<<<< HEAD
-                lines = ["    " + line for line in df.to_string(index=False).split("\n")]
+                lines = ["    " + line for line in df.drop(sum_not_for_show_name, axis=1).to_string(index=False).split("\n")]
                 self.notify("\n".join(lines))
-                self.notify(f"\n  Total: {RateOracle.global_token_symbol} {PerformanceMetrics.smart_round(df[total_col_name].sum())}    "
-                            f"Allocated: {allocated_total / df[total_col_name].sum():.2%}")
-=======
-                lines = ["    " + line for line in df.drop(sum_not_for_show_name, axis=1).to_string(index=False).split("\n")]
-                self._notify("\n".join(lines))
-                self._notify(f"\n  Total: {RateOracle.global_token_symbol} "
-                             f"{PerformanceMetrics.smart_round(df[total_col_name].sum())}")
+                self.notify(f"\n  Total: {RateOracle.global_token_symbol} "
+                            f"{PerformanceMetrics.smart_round(df[total_col_name].sum())}")
                 allocated_percentage = 0
                 if df[sum_not_for_show_name].sum() != Decimal("0"):
                     allocated_percentage = allocated_total / df[sum_not_for_show_name].sum()
-                self._notify(f"Allocated: {allocated_percentage:.2%}")
-
->>>>>>> 51fd9f98
+                self.notify(f"Allocated: {allocated_percentage:.2%}")
                 exchanges_total += df[total_col_name].sum()
 
         self.notify(f"\n\nExchanges Total: {RateOracle.global_token_symbol} {exchanges_total:.0f}    ")
