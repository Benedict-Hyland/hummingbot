--- conflicted
+++ resolved
@@ -22,15 +22,12 @@
 | [Filled Order Delay](./filled-order-delay) | `filled_order_delay` | `How long do you want to wait before placing the next order if your order gets filled (in seconds)?` | How long to wait before placing the next set of orders in case at least one of your orders gets filled. |
 | [Hanging Orders](./hanging-orders) | `hanging_orders_enabled` | `Do you want to enable hanging orders? (Yes/No)` | When enabled, the orders on the side opposite to the filled orders remains active. |
 | [Hanging Orders](./hanging-orders) | `hanging_orders_cancel_pct` | `At what spread percentage (from mid price) will hanging orders be canceled?` | Cancels the hanging orders when their spread goes above this value. |
+| Minimum Spread | `minimum_spread` | `At what minimum spread should the bot automatically cancel orders` | If the spread of any active order fall below this param value, it will be automatically cancelled. |
 | [Order Refresh Tolerance](./order-refresh-tolerance) | `order_refresh_tolerance_pct` | `Enter the percent change in price needed to refresh orders at each cycle` | The spread (from mid price) to defer order refresh process to the next cycle. |
 | [Price Band](./price-band) | `price_ceiling` | `Enter the price point above which only sell orders will be placed` | Place only sell orders when mid price goes above this price. |
 | [Price Band](./price-band) | `price_floor` | `Enter the price below which only buy orders will be placed` | Place only buy orders when mid price falls below this price. |
-<<<<<<< HEAD
 | [Ping Pong](./ping-pong) | `ping_pong_enabled` | `Do you want to alternate between buys and sells?` | Whether to alternate between buys and sells. |
-| [Order Optimization](./order-optimization) | `order_optimization_enabled` | `Do you want to enable best bid ask jumping? (Yes/No)` | Place only buy orders when market falls below this price. |
-=======
 | [Order Optimization](./order-optimization) | `order_optimization_enabled` | `Do you want to enable best bid ask jumping? (Yes/No)` | Allows your bid and ask order prices to be adjusted based on the current top bid and ask prices in the market. |
->>>>>>> 342da8dc
 | [Order Optimization](./order-optimization) | `order_optimization_depth` | `How deep do you want to go into the order book for calculating the top bid and ask, ignoring dust orders on the top (expressed in base asset amount)?` | The depth in base asset amount to be used for finding top bid and ask. |
 | [Add Transaction Costs](./add-transaction-costs)  | `add_transaction_costs` | `Do you want to add transaction costs automatically to order prices? (Yes/No)` | Whether to enable adding transaction costs to order price calculation. |
 | [External Price Source](./price-source) | `price_source_enabled` | `Would you like to use an external pricing source for mid-market price? (Yes/No)` | When enabled, allows users to use an external pricing source for the mid price. |
